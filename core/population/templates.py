--- conflicted
+++ resolved
@@ -74,11 +74,7 @@
 
         # synapse delay
         if not max_synaptic_delay and not synapse_params:
-<<<<<<< HEAD
             synapse_params = [{'epsilon': 1e-10} for i in range(len(synapses))]
-=======
-            synapse_params = [{'epsilon': 5e-5} for _ in range(len(synapses))]
->>>>>>> c30ca3cc
 
         # call super init
         #################
@@ -157,11 +153,7 @@
 
         # synapse delay
         if not max_synaptic_delay and not synapse_params:
-<<<<<<< HEAD
             synapse_params = [{'epsilon': 1e-10} for i in range(len(synapses))]
-=======
-            synapse_params = [{'epsilon': 5e-5} for _ in range(len(synapses))]
->>>>>>> c30ca3cc
 
         # call super init
         #################
