"""Module that includes basic population class.

A population is supposed to be the basic computational unit in the neural mass model. It contains various synapses
plus an axon hillok.

"""

import matplotlib.pyplot as plt
import numpy as np
from copy import deepcopy

from matplotlib.axes import Axes

from core.axon import Axon, SigmoidAxon
from core.synapse import Synapse, DoubleExponentialSynapse, ExponentialSynapse
from core.utility import set_instance, check_nones  # type: ignore

from typing import List, Optional, Union, Dict, Callable, TypeVar
FloatLike = Union[float, np.float64]
AxonLike = TypeVar('AxonLike', bound=Axon, covariant=True)
SynapseLike = TypeVar('SynapseLike', bound=Synapse, covariant=True)

__author__ = "Richard Gast, Daniel Rose"
__status__ = "Development"

# TODO: Rework set-up of state vector to have fixed positions for certain state variables (i.e. use fixed size vector)


class Population(object):
    """Base neural mass or population class.

        A population is defined via a number of synapses and an axon.

        Parameters
        ----------
        synapses
            Can be set to use default synapse types. These include:
            :class:`core.synapse.templates.AMPACurrentSynapse`,
            :class:`core.synapse.templates.GABAACurrentSynapse`,
            :class:`core.synapse.templates.AMPAConductanceSynapse`,
            :class:`core.synapse.templates.GABAAConductanceSynapse`.
        axon
            Can be set to use default axon types. These include:
            :class:`core.axon.templates.JansenRitAxon`.
        init_state
            Vector defining initial state of the population. Vector entries represent the following state variables:
            1) membrane potential (default = 0.0) [unit = V].
        step_size
            Time step-size of a single state update (default = 0.0001) [unit = s].
        max_synaptic_delay
            Maximum time delay after arrival of synaptic input at synapse for which this input can still affect the
            synapse (default = None) [unit = s].
        synaptic_modulation_direction
            2-dim array with first dimension being the additive synapses and the second dimension being the modulatory
            synapses. Powers used on the synaptic modulation values to define up- or down-modulation.
            Should be either 1.0 (up) or -1.0 (down) (default = None) [unit = 1].
        resting_potential
            Membrane potential at which no synaptic currents flow if no input arrives at population
            (default = -0.075) [unit = V].
        tau_leak
            time-scale with which the membrane potential of the population goes back to resting potential
            (default = 0.001) [unit = s].
        membrane_capacitance
            Average capacitance of the populations cell membrane (default = 1e-12) [unit = q/V].
        max_population_delay
            Maximum number of time-steps that external input is allowed to take to affect population
            (default = 0) [unit = s]
        synapse_params
            List of dictionaries containing parameters for custom synapse type. For parameter explanation see
            documentation of respective synapse class (:class:`DoubleExponentialSynapse`) (default = None).
        axon_params
            Parameters for custom axon type. For parameter explanation see documentation of respective axon type
            (:class:`SigmoidAxon`) (default = False).
        store_state_variables
            If false, old state variables will be erased after each state-update (default = False).
        label
            Can be used to label the population (default = 'Custom').

        Attributes
        ----------
        synapses : :obj:`list` of :class:`Synapse` objects
            Synapse instances. See documentation of :class:`Synapse`.
        axon : :class:`Axon` object
            Axon instance. See documentation of :class:`Axon`.
        state_variables : :obj:`list` of :obj:`np.ndarray`
            Collection of state variable vectors over state updates. Vector entries represent the following state
            variables:
            1) membrane potential [unit = V]
        current_firing_rate : float
            Current average firing rate of population [unit = 1/s].
        synaptic_input : np.ndarray
            Vector containing synaptic input over time for each synapse [unit = 1/s].
        current_input_idx : np.ndarary
            Index referring to position in `synaptic_input` that corresponds to time `t` of the population for each
            synapse [unit = 1].
        additive_synapse_idx : np.ndarray
            Indices of non-modulatory synapses.
        modulatory_synapse_idx : np.ndarray
            Indices of modulatory synapses.
        synaptic_currents : np.ndarray
            Vector with synaptic currents produced by the non-modulatory synapses at time-point `t`.
        synaptic_modulation : np.ndarray
            Vector with synaptic modulatory effects (applied multiplicatively to non-modulatory synapses) produced by
            modulatory synapses at time-point `t`.
        synaptic_modulation_direction : np.ndarray
            2D array containing the modulation direction (up/down) on each non-modulatory synapse (1.dim) of each
            modulatory synapse (2.dim). 1 = up-modulation, -1 = down-modulation.
        extrinsic_current : float
            Extrinsic current arriving at time-point `t`, affecting the membrane potential of the population.
        extrinsic_synaptic_modulation : float
            Extrinsic modulatory influences on the population at time-point `t`.
        n_synapses : int
            Number of different synapse types in network.
        kernel_lengths : np.ndarray
            Lengths of the synaptic kernels.
        max_population_delay : float
            Maximum delay with which other populations project to this population [unit = s] (default = 0.).
        max_synaptic_delay : np.ndarray
            See documentation of parameter `max_synaptic_delay`.
        store_state_variables
            See documentation of parameter `store_state_variables`.
        resting_potential
            See documentation of parameter `resting_potential`.
        tau_leak
            See documentation of parameter `tau_leak`.
        step_size
            See documentation of parameter `step_size`.
        membrane_capacitance
            See documentation of parameter `membrane_capacitance`.
        label
            See documentation of parameter 'label'.

        """

    def __init__(self,
                 synapses: Optional[List[str]] = None,
                 axon: Optional[str] = None,
                 init_state: FloatLike = 0.,
                 step_size: float = 0.0001,
                 max_synaptic_delay: Optional[Union[float, np.ndarray]] = None,
                 synaptic_modulation_direction: Optional[np.ndarray] = None,
                 tau_leak: float = 0.016,
                 resting_potential: float = -0.075,
                 membrane_capacitance: float = 1e-12,
                 max_population_delay: FloatLike = 0.,
                 synapse_params: Optional[List[dict]] = None,
                 axon_params: Optional[Dict[str, float]] = None,
                 synapse_class: Union[str, List[str]] = 'DoubleExponentialSynapse',
                 axon_class: str = 'SigmoidAxon',
                 store_state_variables: bool = False,
                 label: str = 'Custom'
                 ) -> None:
        """Instantiation of base population.
        """

        ##########################
        # check input parameters #
        ##########################

        # check synapse/axon attributes
        if not synapses and not synapse_params:
            raise AttributeError('Either synapses or synapse_params have to be passed!')
        if not axon and not axon_params:
            raise AttributeError('Either axon or axon_params have to be passed!')

        # check attribute values
        if step_size < 0 or tau_leak < 0 or max_population_delay < 0:
            raise ValueError('Time constants (tau, step_size, max_delay) cannot be negative. '
                             'See parameter docstring for further information.')
        if membrane_capacitance < 0:
            raise ValueError('Membrane capacitance cannot be negative. See docstring for further information.')

        #############################
        # set population parameters #
        #############################

        self.synapses: List[Synapse] = []  # instance of an Synapse class
        # self.axon: Optional[Axon] = None  # is set in _set_axon
        self.state_variables: List[List[FloatLike]] = []
        self.store_state_variables = store_state_variables
        self.tau_leak = tau_leak
        self.resting_potential = resting_potential
        self.step_size = step_size
        self.membrane_capacitance = membrane_capacitance
        self.max_population_delay = max_population_delay
        self.synaptic_modulation_direction = synaptic_modulation_direction
        self.label = label

        # set initial states
        if type(init_state) is FloatLike:
            self.state_variables.append([init_state])
        else:
            raise TypeError("If this error is raised, then the signature of 'init_state' in 'Synapse' is wrong")
            # self.state_variables.append(init_state)

        ################
        # set synapses #
        ################

        # initialize synapse parameters
        self.n_synapses = len(synapses) if synapses else len(synapse_params)  # type: ignore
        # the following is redundant, because it is also done in self.set_synapse
        # if isinstance(synapse_class, str):
        #     synapse_types = [synapse_class for _ in range(self.n_synapses)]
        # else:  # if synapse_class is of type List[str]
        #     synapse_types = synapse_class  # type: ignore
        if max_synaptic_delay is None:
            self.max_synaptic_delay = np.array(check_nones(max_synaptic_delay, self.n_synapses))
        elif isinstance(max_synaptic_delay, np.ndarray):
            self.max_synaptic_delay = max_synaptic_delay
        else:
            self.max_synaptic_delay = np.zeros(self.n_synapses) + max_synaptic_delay

        # instantiate synapses
        self._set_synapses(synapse_subtypes=synapses,  # type: ignore
                           synapse_params=synapse_params,
                           synapse_types=synapse_class)

        # get relevant information from each synapse instance
        synapse_type = np.ones(self.n_synapses, dtype=bool)
        self.kernel_lengths = np.ones(self.n_synapses, dtype=int)

        for i, syn in enumerate(self.synapses):

            # distinguish between additive and multiplicatory synapses
            if syn.modulatory:
                synapse_type[i] = False

            # get kernel length
            self.kernel_lengths[i] = len(syn.synaptic_kernel)

        # set synaptic input array
        self.synaptic_input = np.zeros((int(self.max_population_delay / self.step_size) +
                                        np.max(self.kernel_lengths), self.n_synapses))
        self.dummy_input = np.zeros((1, self.n_synapses))

        # set input index for each synapse
        self.current_input_idx = np.zeros(self.n_synapses, dtype=int)

        # set synaptic current and modulation collector vectors
        self.additive_synapse_idx = np.where(synapse_type == 1)[0]
        self.modulatory_synapse_idx = np.where(synapse_type == 0)[0]
        self.synaptic_currents = np.zeros(len(self.additive_synapse_idx))
        self.synaptic_modulation = np.zeros((1, len(self.modulatory_synapse_idx)))

        # set modulation direction for modulatory synapses
        if self.synaptic_modulation_direction is None and self.synaptic_modulation:
            self.synaptic_modulation_direction = np.ones(len(self.synaptic_currents), len(self.synaptic_modulation))

        ############
        # set axon #
        ############

        self._set_axon(axon, axon_params=axon_params, axon_type=axon_class)
        self.current_firing_rate = self.get_firing_rate()

        ###################################
        # initialize extrinsic influences #
        ###################################

        self.extrinsic_current = 0.
        self.extrinsic_synaptic_modulation = 1.

    def _set_synapses(self,
                      synapse_subtypes: Optional[List[str]] = None,
                      synapse_types: Union[str, List[str]] = 'DoubleExponentialSynapse',
                      synapse_params: Optional[List[dict]] = None
                      ) -> None:
        """Instantiates synapses.

        Parameters
        ----------
        synapse_subtypes
            Names of pre-parametrized synapse sub-classes.
        synapse_types
            Names of synapse classes to instantiate.
        synapse_params
            Dictionaries with synapse parameter name-value pairs.

        """

        # check synapse parameter formats
        if isinstance(synapse_types, str):
            synapse_types = [synapse_types for _ in range(self.n_synapses)]

        synapse_subtypes = check_nones(synapse_subtypes, self.n_synapses)
        synapse_params = check_nones(synapse_params, self.n_synapses)

        # set all given synapses
        for i in range(self.n_synapses):

            if synapse_types[i] == 'DoubleExponentialSynapse':
                self.synapses.append(set_instance(DoubleExponentialSynapse,  # type: ignore
                                                  synapse_subtypes[i],  # type: ignore
                                                  synapse_params[i],  # type: ignore
                                                  bin_size=self.step_size,
                                                  max_delay=self.max_synaptic_delay[i]))
            elif synapse_types[i] == 'ExponentialSynapse':
                self.synapses.append(set_instance(ExponentialSynapse,  # type: ignore
                                                  synapse_subtypes[i],   # type: ignore
                                                  synapse_params[i],  # type: ignore
                                                  bin_size=self.step_size, max_delay=self.max_synaptic_delay[i]))
            elif synapse_types[i] == 'Synapse':
                self.synapses.append(set_instance(Synapse,  # type: ignore
                                                  synapse_subtypes[i],  # type: ignore
                                                  synapse_params[i],  # type: ignore
                                                  bin_size=self.step_size,
                                                  max_delay=self.max_synaptic_delay[i]))
            else:
                raise AttributeError('Invalid synapse type!')

    def _set_axon(self,
                  axon_subtype: Optional[str] = None,
                  axon_type: str = 'SigmoidAxon',
                  axon_params: Optional[dict] = None
                  ) -> None:
        """Instantiates axon.

        Parameters
        ----------
        axon_subtype
            Name of pre-parametrized axon sub-class.
        axon_type
            Name of axon class to instantiate.
        axon_params
            Dictionary with axon parameter name-value pairs.

        """

        if axon_type == 'SigmoidAxon':
            self.axon: Axon = set_instance(SigmoidAxon, axon_subtype, axon_params)  # type: ignore
        elif axon_type == 'Axon':
            self.axon: Axon = set_instance(Axon, axon_subtype, axon_params)  # type: ignore
        else:
            raise AttributeError('Invalid axon type!')

    def get_firing_rate(self) -> FloatLike:
        """Calculate the current average firing rate of the population.

        Returns
        -------
        float
            Average firing rate of population [unit = 1/s].

        """

        return self.axon.compute_firing_rate(self.state_variables[-1][0])

    def get_delta_membrane_potential(self,
                                     membrane_potential: FloatLike
                                     ) -> FloatLike:
        """Calculates change in membrane potential as function of synaptic current, leak current and
        extrinsic current.

        Parameters
        ----------
        membrane_potential
            Current membrane potential of population [unit = V].

        Returns
        -------
        float
            Delta membrane potential [unit = V].

        """

        net_current = self.get_synaptic_currents(membrane_potential) \
                      + self.get_leak_current(membrane_potential) \
                      + self.extrinsic_current

        return net_current / self.membrane_capacitance

    def get_synaptic_currents(self,
                              membrane_potential: FloatLike
                              ) -> Union[FloatLike, np.ndarray]:
        """Calculates the net synaptic current over all synapses.

        Parameters
        ----------
        membrane_potential
            Current membrane potential of population [unit = V].

        Returns
        -------
        float
            Net synaptic current [unit = A].

        """

        #############################################
        # compute synaptic currents and modulations #
        #############################################

        # calculate synaptic currents for each additive synapse
        for i, idx in enumerate(self.additive_synapse_idx):

            self.synaptic_currents[i] = self.synapses[idx].get_synaptic_current(
                self.synaptic_input[0:self.current_input_idx[idx] + 1, idx], membrane_potential)

        # compute synaptic modulation value for each modulatory synapse and apply it to currents
        if self.modulatory_synapse_idx:

            self.get_synaptic_modulation(membrane_potential)

        return np.sum(self.synaptic_currents)

    def get_leak_current(self,
                         membrane_potential: FloatLike
                         ) -> FloatLike:
        """Calculates the leakage current at a given point in time (instantaneous).

        Parameters
        ----------
        membrane_potential
            Current membrane potential of population [unit = V].

        Returns
        -------
        float
            Leak current [unit = A].

        """

        return (self.resting_potential - membrane_potential) * self.membrane_capacitance / self.tau_leak

    def get_synaptic_modulation(self,
                                membrane_potential: FloatLike
                                ) -> None:
        """Calculates modulation weight for each additive synapse.

         Modulation values are applied to the synaptic current stored on the population afterwards.

        Parameters
        ----------
        membrane_potential
            Current membrane potential [unit = V].

        """

        # calculate synaptic modulation value of each modulatory synapse
        for i, idx in enumerate(self.modulatory_synapse_idx):

            self.synaptic_modulation[i] = self.synapses[idx].get_synaptic_current(
                self.synaptic_input[0:self.current_input_idx[idx] + 1, idx], membrane_potential)

        # apply modulation direction and get modulation value for each synapse
        synaptic_modulation_new = np.tile(self.synaptic_modulation, (len(self.synaptic_currents), 1))
        synaptic_modulation_new = synaptic_modulation_new ** self.synaptic_modulation_direction
        synaptic_modulation_new = np.prod(synaptic_modulation_new, axis=1)

        # combine extrinsic and intrinsic synaptic modulation
        if self.extrinsic_synaptic_modulation:
            synaptic_modulation_new *= self.extrinsic_synaptic_modulation

        self.synaptic_currents *= synaptic_modulation_new

    def state_update(self,
                     synaptic_input: np.ndarray,
                     extrinsic_current: FloatLike = 0.,
                     extrinsic_synaptic_modulation: float = 1.0
                     ) -> None:
        """Updates state of population by making a single step forward in time.

        Parameters
        ----------
        synaptic_input
            Vector with additional synaptic input per synapse arriving at the time of the state update [unit = 1/s].
        extrinsic_current
            Extrinsic current arriving at time-point `t`, affecting the membrane potential of the population.
            (default = 0.) [unit = A].
        extrinsic_synaptic_modulation
            modulatory input to each synapse. Can be scalar (applied to all synapses then) or vector with len = number
            of synapses (default = 1.0) [unit = 1].

        """

        ##########################################
        # add inputs to internal state variables #
        ##########################################

        # synaptic inputs
        self.synaptic_input[self.current_input_idx, 0:len(synaptic_input)] += synaptic_input  # type: ignore

        # extrinsic inputs
        self.extrinsic_current = extrinsic_current
        self.extrinsic_synaptic_modulation = extrinsic_synaptic_modulation

        ######################################
        # compute average membrane potential #
        ######################################

        membrane_potential = self.state_variables[-1][0]
        membrane_potential = self.take_step(f=self.get_delta_membrane_potential,
                                            y_old=membrane_potential)

        state_vars = [membrane_potential]

        ##########################
        # update state variables #
        ##########################

        # firing rate of population
        self.current_firing_rate = self.get_firing_rate()

        # state history of population
        self.state_variables.append(state_vars)
        if not self.store_state_variables:
            self.state_variables.pop(0)

        ################################
        # rotate synaptic input vector #
        ################################

        # check which synaptic input vectors need to be rotated
        idx = self.current_input_idx < self.kernel_lengths-1
        not_idx = np.invert(idx)

        # either rotate synaptic input vector or increase input index
        self.current_input_idx[idx] += 1
        self.synaptic_input[0:-1, not_idx] = self.synaptic_input[1:, not_idx]
        self.synaptic_input[-1, not_idx] = self.dummy_input[0, not_idx]

    def take_step(self,
                  f: Callable,
                  y_old: Union[FloatLike, np.ndarray],
                  **kwargs
                  ) -> FloatLike:
        """Takes a step of an ODE with right-hand-side f using Euler formalism.

        Parameters
        ----------
        f
            Function that represents right-hand-side of ODE and takes `t` plus `y_old` as an argument.
        y_old
            Old value of y that needs to be updated according to dy(t)/dt = f(t, y)
        **kwargs
            Name-value pairs to be passed to f.

        Returns
        -------
        float
            Updated value of left-hand-side (y).

        """

        return y_old + self.step_size * f(y_old, **kwargs)

    def copy_synapse(self, synapse_idx: int) -> None:
        """Copies an existing synapse

        Parameters
        ----------
        synapse_idx
            Index of synapse to copy (default = None).
        """

        synapse: Synapse = deepcopy(self.synapses[synapse_idx])

        self.add_synapse(synapse)

    def add_synapse(self,
                    synapse: Synapse,
                    synapse_idx: Optional[int] = None,
                    ) -> None:
        """Adds copy of specified synapse to population.

        Parameters
        ----------
        synapse
            Synapse object to add (default = None)
        synapse_idx
            Index of synapse to copy (default = None).

        """

        ###############
        # add synapse #
        ###############

        self.synapses.append(synapse)

        ###############################
        # update synapse dependencies #
        ###############################

        self.n_synapses += 1
        self.kernel_lengths = np.append(self.kernel_lengths, len(synapse.synaptic_kernel))  # type: ignore

        # check modulation dependencies
        if synapse.modulatory:  # type: ignore
            raise AttributeError('Adding modulatory synapses is currently not implemented. Sorry.')
        else:
            if self.synaptic_modulation_direction is not None:
                raise AttributeError('Add synapse not supported for networks with modulatory synapses yet. Sorry.')
            self.synaptic_currents = np.zeros(len(self.synaptic_currents) + 1)
            self.additive_synapse_idx = np.append(self.additive_synapse_idx, self.n_synapses - 1)

        # check synaptic input dependencies
        self.synaptic_input = np.append(self.synaptic_input, np.zeros((self.synaptic_input.shape[0], 1)), axis=1)
        self.current_input_idx = np.append(self.current_input_idx,
                                           self.current_input_idx[synapse_idx])
        self.dummy_input = np.zeros((1, self.n_synapses))

    def clear(self):
        """Clears states stored on population.
        """

        init_state = self.state_variables[0]
        self.state_variables.clear()
        self.state_variables.append(init_state)

    def plot_synaptic_kernels(self, synapse_idx: Optional[List[int]]=None, create_plot: Optional[bool]=True,
                              axes: Axes=None) -> object:
        """Creates plot of all specified synapses over time.

        Parameters
        ----------
        synapse_idx
            Index of synapses for which to plot kernel.
        create_plot
            If true, plot will be shown.
        axes
            Can be used to pass figure handle of figure to plot into.

        Returns
        -------
        figure handle
            Handle of newly created or updated figure.

        """

        ####################
        # check parameters #
        ####################

        assert synapse_idx is None or isinstance(synapse_idx, list)

        #############################
        # check positional argument #
        #############################

        if synapse_idx is None:
            synapse_idx = list(range(len(self.synapses)))

        #########################
        # plot synaptic kernels #
        #########################

        if axes is None:
            fig, axes = plt.subplots(num='Synaptic Kernel Functions')
        else:
            fig = axes.get_figure()

        synapse_types = list()
        for i in synapse_idx:
            axes = self.synapses[i].plot_synaptic_kernel(create_plot=False, axes=axes)
            synapse_types.append(self.synapses[i].synapse_type)

        plt.legend(synapse_types)

        if create_plot:
            fig.show()

        return axes


class PlasticPopulation(Population):
    """Neural mass or population class with optional plasticity mechanisms on synapses and axon.

    A population is defined via a number of synapses and an axon.

    Parameters
    ----------
    synapses
        See docstring of :class:`Population`.
    axon
        See docstring of :class:`Population`.
    init_state
        Vector defining initial state of the population. Vector entries represent the following state variables:
        1)      membrane potential (default = 0.0) [unit = V].
        2)      membrane potential threshold (default = -0.07) [unit = V].
        3,...)  efficacy scalings of plastic synapses (default = 1.0) [unit = 1].
    axon_plasticity_function
        Function defining the axonal plasticity mechanisms to be used on population.
    axon_plasticity_target_param
        Target parameter of the axon to which the axonal plasticity function is applied.
    axon_plasticity_function_params
        Name-value pairs defining the parameters for the axonal plasticity function.
    synapse_plasticity_function
        Function defining the synaptic plasticity mechanisms to be used on population.
    synapse_plasticity_function_params
        Name-value pairs defining the parameters for the synaptic plasticity function.
    step_size
        See docstring of :class:`Population`.
    max_synaptic_delay
        See docstring of :class:`Population`.
    synaptic_modulation_direction
        See docstring of :class:`Population`.
    resting_potential
        See docstring of :class:`Population`.
    tau_leak
        See docstring of :class:`Population`.
    membrane_capacitance
        See docstring of :class:`Population`.
    max_population_delay
        See docstring of :class:`Population`.
    synapse_params
        See docstring of :class:`Population`.
    axon_params
        See docstring of :class:`Population`.
    store_state_variables
        See docstring of :class:`Population`.
    label
        See docstring of :class:`Population`.

    See Also
    --------
    :class:`Population`: Detailed description of parameters, attributes and methods.

    """

    def __init__(self,
                 synapses: Optional[List[str]] = None,
                 axon: Optional[str] = None,
                 init_state: FloatLike = 0.,
                 step_size: float = 0.0001,
                 max_synaptic_delay: Optional[Union[float, np.ndarray]] = None,
                 synaptic_modulation_direction: Optional[np.ndarray] = None,
                 tau_leak: float = 0.016,
                 resting_potential: float = -0.075,
                 membrane_capacitance: float = 1e-12,
                 max_population_delay: FloatLike = 0.,
                 synapse_params: Optional[List[dict]] = None,
                 axon_params: Optional[Dict[str, float]] = None,
                 synapse_class: Union[str, List[str]] = 'DoubleExponentialSynapse',
                 axon_class: str = 'SigmoidAxon',
                 store_state_variables: bool = False,
                 label: str = 'Custom',
                 axon_plasticity_function: Optional[Callable[[float], float]] = None,
                 axon_plasticity_target_param: Optional[str] = None,
                 axon_plasticity_function_params: Optional[Dict[str, float]] = None,
                 synapse_plasticity_function: Callable[[float], float] = None,
                 synapse_plasticity_function_params: List[dict] = None,
                 ) -> None:
        """Instantiation of plastic population.
        """

        ###################
        # call super init #
        ###################

        super().__init__(synapses=synapses,
                         axon=axon,
                         init_state=init_state,
                         step_size=step_size,
                         max_synaptic_delay=max_synaptic_delay,
                         synaptic_modulation_direction=synaptic_modulation_direction,
                         tau_leak=tau_leak,
                         resting_potential=resting_potential,
                         membrane_capacitance=membrane_capacitance,
                         max_population_delay=max_population_delay,
                         synapse_params=synapse_params,
                         axon_params=axon_params,
                         synapse_class=synapse_class,
                         axon_class=axon_class,
                         store_state_variables=store_state_variables,
                         label=label)

        #############################
        # set plasticity attributes #
        #############################

        # for axon
        if axon_plasticity_function:
            if not axon_plasticity_target_param or not axon_plasticity_function_params:
                raise ValueError("If an axon_plasticity_function was given, then also axon_plasticity_target_param and "
                                 "axon_plasticity_function_params need to be specified.")
            self.axon_plasticity_target_param = axon_plasticity_target_param
            self.axon_plasticity_function_params = axon_plasticity_function_params
            self.state_variables[-1] += [self.axon.transfer_function_args[self.axon_plasticity_target_param]]
        self.axon_plasticity_function = axon_plasticity_function
<<<<<<< HEAD
        self.axon_plasticity_target_param = axon_plasticity_target_param
        self.axon_plasticity_function_params = axon_plasticity_function_params
        if self.axon_plasticity_function:
            self.state_variables[-1] += [self.axon.transfer_function_args[self.axon_plasticity_target_param]]
=======
>>>>>>> dbb03dcf

        # for synapses
        self.synapse_plasticity_function = synapse_plasticity_function
        if synapse_plasticity_function_params:
            if len(synapse_plasticity_function_params) == 1:
                self.synapse_plasticity_function_params = [synapse_plasticity_function_params[0]
                                                           for _ in range(self.n_synapses)]
            else:
                self.synapse_plasticity_function_params = synapse_plasticity_function_params
        else:
<<<<<<< HEAD
            self.synapse_plasticity_function_params = [synapse_plasticity_function_params
                                                       for i in range(self.n_synapses)]
=======
            raise ValueError("synapse_plasticity_function_params needs to be given as a list of dictionaries.")

>>>>>>> dbb03dcf
        if self.synapse_plasticity_function:
            for i in range(self.n_synapses):
                if self.synapse_plasticity_function_params[i]:
                    self.state_variables[-1] += [self.synapses[i].depression]

    def state_update(self,
                     synaptic_input: np.ndarray,
                     extrinsic_current: FloatLike = 0.,
                     extrinsic_synaptic_modulation: float = 1.0,
                     ) -> None:
        """Updates state of population by making a single step forward in time.

        Parameters
        ----------
        synaptic_input
            Vector with additional synaptic input per synapse arriving at the time of the state update [unit = 1/s].
        extrinsic_current
            Extrinsic current arriving at time-point `t`, affecting the membrane potential of the population.
            (default = 0.) [unit = A].
        extrinsic_synaptic_modulation
            modulatory input to each synapse. Can be scalar (applied to all synapses then) or vector with len = number
            of synapses (default = 1.0) [unit = 1].

        """

        ###########################
        # call super state update #
        ###########################

        super().state_update(synaptic_input=synaptic_input,
                             extrinsic_current=extrinsic_current,
                             extrinsic_synaptic_modulation=extrinsic_synaptic_modulation)

        ###################################
        # update axonal transfer function #
        ###################################

        if self.axon_plasticity_function:

            # update axon
            self.axon.transfer_function_args[self.axon_plasticity_target_param] = \
                Population.take_step(self,  # type: ignore
                                     f=self.axon_plasticity_function,
                                     y_old=self.axon.transfer_function_args[self.axon_plasticity_target_param],  # type: ignore
                                     firing_rate_target=self.current_firing_rate,
                                     **self.axon_plasticity_function_params)

            # update state vector
            self.state_variables[-1] += [self.axon.transfer_function_args[self.axon_plasticity_target_param]]

        ###########################
        # update synaptic scaling #
        ###########################

        if self.synapse_plasticity_function:

            for i in range(self.n_synapses):

                if self.synapse_plasticity_function_params[i]:

                    # update synaptic depression
                    self.synapses[i].depression = Population.take_step(self,
                                                                       f=self.synapse_plasticity_function,
                                                                       y_old=self.synapses[i].depression,
                                                                       firing_rate=self.synaptic_input[
                                                                            self.current_input_idx[i] - 1, i],
                                                                       **self.synapse_plasticity_function_params[i])
                    # update state vector
                    self.state_variables[-1] += [self.synapses[i].depression]

<<<<<<< HEAD
                    # update state vector
                    self.state_variables[-1] += [self.synapses[i].depression]

    def add_synapse(self,
                    synapse: Optional[object] = None,
                    synapse_idx: Optional[int] = None,
                    max_firing_rate: Optional[float] = None
                    ) -> None:
=======
    def add_plastic_synapse(self,
                            synapse_idx: int,
                            synapse: Optional[Synapse] = None,
                            max_firing_rate: Optional[float] = None) -> None:
>>>>>>> dbb03dcf
        """Adds copy of specified synapse to population.

        Parameters
        ----------
        synapse
            Synapse object to add (default = None)
        synapse_idx
            Index of synapse to copy (default = None).
        max_firing_rate
            Maximum firing rate of connecting population. Used for synaptic plasticity mechanism (default = None).

        """

        #####################
        # call super method #
        #####################

        if synapse:
            self.add_synapse(synapse, synapse_idx)
        else:
            self.copy_synapse(synapse_idx)

        ##################################
        # check plasticity related stuff #
        ##################################

        if max_firing_rate is None:
            max_firing_rate = self.axon.transfer_function_args['max_firing_rate']

        self.synapse_plasticity_function_params.append(self.synapse_plasticity_function_params[synapse_idx])
        self.synapse_plasticity_function_params[-1]['max_firing_rate'] = max_firing_rate


class SecondOrderPopulation(Population):
    """Neural mass or population class as defined in [1]_.

    A population is defined via a number of synapses and an axon.

    Parameters
    ----------
    synapses
        See docstring of :class:`Population`.
    axon
        See docstring of :class:`Population`.
    init_state
        See docstring of :class`PlasticPopulation`.
    step_size
        See docstring of :class:`Population`.
    max_synaptic_delay
        See docstring of :class:`Population`.
    resting_potential
        See docstring of :class:`Population`.
    max_population_delay
        See docstring of :class:`Population`.
    synapse_params
        See docstring of :class:`Population`.
    axon_params
        See docstring of :class:`Population`.
    store_state_variables
        See docstring of :class:`Population`.
    label
        See docstring of :class:`Population`.

    See Also
    --------
    :class:`Population`: Detailed description of parameters, attributes and methods.

    References
    ----------
    .. [1] B.H. Jansen & V.G. Rit, "Electroencephalogram and visual evoked potential generation in a mathematical model
       of coupled cortical columns." Biological Cybernetics, vol. 73(4), pp. 357-366, 1995.

    """

    def __init__(self,
                 synapses: Optional[List[str]] = None,
                 axon: Optional[str] = None,
                 init_state: FloatLike = 0.,
                 step_size: float = 0.0001,
                 max_synaptic_delay: Optional[Union[float, np.ndarray]] = None,
                 resting_potential: float = 0.,
                 max_population_delay: FloatLike = 0.,
                 synapse_params: Optional[List[dict]] = None,
                 axon_params: Optional[Dict[str, float]] = None,
                 synapse_class: Union[str, List[str]] = 'ExponentialSynapse',
                 axon_class: str = 'SigmoidAxon',
                 store_state_variables: bool = False,
                 label: str = 'Custom'
                 ) -> None:
        """Instantiation of second order population.
        """

        Population.__init__(self,
                            synapses=synapses,
                            axon=axon,
                            init_state=init_state,
                            step_size=step_size,
                            max_synaptic_delay=max_synaptic_delay,
                            resting_potential=resting_potential,
                            max_population_delay=max_population_delay,
                            synapse_params=synapse_params,
                            axon_params=axon_params,
                            synapse_class=synapse_class,
                            axon_class=axon_class,
                            store_state_variables=store_state_variables,
                            label=label)

    def take_step(self,
                  f: Callable,
                  y_old: Union[FloatLike, np.ndarray],
                  **kwargs
                  ) -> FloatLike:
        """Takes a step of an ODE with right-hand-side f using Euler formalism.

        Parameters
        ----------
        f
            Function that represents right-hand-side of ODE and takes `t` plus `y_old` as an argument.
        y_old
            Old value of y that needs to be updated according to dy(t)/dt = f(t, y)
        **kwargs
            Name-value pairs that are passed as parameters to f.

        Returns
        -------
        float
            Updated value of left-hand-side (y).

        """

        return f(y_old, **kwargs)

    def get_delta_membrane_potential(self,
                                     membrane_potential: FloatLike
                                     ) -> FloatLike:
        """Calculates change in membrane potential as function of synaptic current, leak current and
        extrinsic current.

        Parameters
        ----------
        membrane_potential
            Current membrane potential of population [unit = V].

        Returns
        -------
        float
            Delta membrane potential [unit = V].

        """

        return self.get_synaptic_currents(membrane_potential) + self.extrinsic_current


class SecondOrderPlasticPopulation(PlasticPopulation):
    """Neural mass or population class as defined in [1]_.

    A population is defined via a number of synapses and an axon.

    Parameters
    ----------
    synapses
        See docstring of :class:`Population`.
    axon
        See docstring of :class:`Population`.
    init_state
        See docstring of :class`PlasticPopulation`.
    step_size
        See docstring of :class:`Population`.
    max_synaptic_delay
        See docstring of :class:`Population`.
    resting_potential
        See docstring of :class:`Population`.
    max_population_delay
        See docstring of :class:`Population`.
    synapse_params
        See docstring of :class:`Population`.
    axon_params
        See docstring of :class:`Population`.
    store_state_variables
        See docstring of :class:`Population`.
    label
        See docstring of :class:`Population`.
    axon_plasticity_function
        See docstring of :class`PlasticPopulation`.
    axon_plasticity_target_param
        See docstring of :class`PlasticPopulation`.
    axon_plasticity_function_params
        See docstring of :class`PlasticPopulation`.
    synapse_plasticity_function
        See docstring of :class`PlasticPopulation`.
    synapse_plasticity_function_params
        See docstring of :class`PlasticPopulation`.

    See Also
    --------
    :class:`Population`: Detailed description of parameters, attributes and methods.
    :class:`PlasticPopulation`: Detailed description of plasticity parameters.

    References
    ----------
    .. [1] B.H. Jansen & V.G. Rit, "Electroencephalogram and visual evoked potential generation in a mathematical model
       of coupled cortical columns." Biological Cybernetics, vol. 73(4), pp. 357-366, 1995.

    """

    def __init__(self,
                 synapses: Optional[List[str]] = None,
                 axon: Optional[str] = None,
                 init_state: FloatLike = 0.,
                 step_size: float = 0.0001,
                 max_synaptic_delay: Optional[Union[float, np.ndarray]] = None,
                 resting_potential: float = 0.,
                 max_population_delay: FloatLike = 0.,
                 synapse_params: Optional[List[dict]] = None,
                 axon_params: Optional[Dict[str, float]] = None,
                 synapse_class: Union[str, List[str]] = 'ExponentialSynapse',
                 axon_class: str = 'SigmoidAxon',
                 store_state_variables: bool = False,
                 label: str = 'Custom',
                 axon_plasticity_function: Callable[[float], float] = None,
                 axon_plasticity_target_param: str = None,
                 axon_plasticity_function_params: dict = None,
                 synapse_plasticity_function: Callable[[float], float] = None,
                 synapse_plasticity_function_params: Optional[List[dict]] = None,
                 ) -> None:
        """Instantiation of second order population.
        """

        PlasticPopulation.__init__(self,
                                   synapses=synapses,
                                   axon=axon,
                                   init_state=init_state,
                                   step_size=step_size,
                                   max_synaptic_delay=max_synaptic_delay,
                                   resting_potential=resting_potential,
                                   max_population_delay=max_population_delay,
                                   synapse_params=synapse_params,
                                   axon_params=axon_params,
                                   synapse_class=synapse_class,
                                   axon_class=axon_class,
                                   store_state_variables=store_state_variables,
                                   label=label,
                                   axon_plasticity_function=axon_plasticity_function,
                                   axon_plasticity_target_param=axon_plasticity_target_param,
                                   axon_plasticity_function_params=axon_plasticity_function_params,
                                   synapse_plasticity_function=synapse_plasticity_function,
                                   synapse_plasticity_function_params=synapse_plasticity_function_params)

    def take_step(self,
                  f: Callable,
                  y_old: Union[FloatLike, np.ndarray],
                  **kwargs
                  ) -> FloatLike:
        """Takes a step of an ODE with right-hand-side f using Euler formalism.

        Parameters
        ----------
        f
            Function that represents right-hand-side of ODE and takes `t` plus `y_old` as an argument.
        y_old
            Old value of y that needs to be updated according to dy(t)/dt = f(t, y)
        **kwargs
            Name-value pairs that are passed as parameters to f.

        Returns
        -------
        float
            Updated value of left-hand-side (y).

        """

        return f(y_old, **kwargs)

    def get_delta_membrane_potential(self,
                                     membrane_potential: FloatLike
                                     ) -> FloatLike:
        """Calculates change in membrane potential as function of synaptic current, leak current and
        extrinsic current.

        Parameters
        ----------
        membrane_potential
            Current membrane potential of population [unit = V].

        Returns
        -------
        float
            Delta membrane potential [unit = V].

        """

        return self.get_synaptic_currents(membrane_potential) + self.extrinsic_current<|MERGE_RESOLUTION|>--- conflicted
+++ resolved
@@ -779,13 +779,6 @@
             self.axon_plasticity_function_params = axon_plasticity_function_params
             self.state_variables[-1] += [self.axon.transfer_function_args[self.axon_plasticity_target_param]]
         self.axon_plasticity_function = axon_plasticity_function
-<<<<<<< HEAD
-        self.axon_plasticity_target_param = axon_plasticity_target_param
-        self.axon_plasticity_function_params = axon_plasticity_function_params
-        if self.axon_plasticity_function:
-            self.state_variables[-1] += [self.axon.transfer_function_args[self.axon_plasticity_target_param]]
-=======
->>>>>>> dbb03dcf
 
         # for synapses
         self.synapse_plasticity_function = synapse_plasticity_function
@@ -796,13 +789,8 @@
             else:
                 self.synapse_plasticity_function_params = synapse_plasticity_function_params
         else:
-<<<<<<< HEAD
-            self.synapse_plasticity_function_params = [synapse_plasticity_function_params
-                                                       for i in range(self.n_synapses)]
-=======
             raise ValueError("synapse_plasticity_function_params needs to be given as a list of dictionaries.")
 
->>>>>>> dbb03dcf
         if self.synapse_plasticity_function:
             for i in range(self.n_synapses):
                 if self.synapse_plasticity_function_params[i]:
@@ -873,21 +861,10 @@
                     # update state vector
                     self.state_variables[-1] += [self.synapses[i].depression]
 
-<<<<<<< HEAD
-                    # update state vector
-                    self.state_variables[-1] += [self.synapses[i].depression]
-
-    def add_synapse(self,
-                    synapse: Optional[object] = None,
-                    synapse_idx: Optional[int] = None,
-                    max_firing_rate: Optional[float] = None
-                    ) -> None:
-=======
     def add_plastic_synapse(self,
                             synapse_idx: int,
                             synapse: Optional[Synapse] = None,
                             max_firing_rate: Optional[float] = None) -> None:
->>>>>>> dbb03dcf
         """Adds copy of specified synapse to population.
 
         Parameters
@@ -1058,7 +1035,9 @@
         See docstring of :class:`Population`.
     max_synaptic_delay
         See docstring of :class:`Population`.
-    resting_potential
+    resting_potential>>>>>>> cleanup
+870
+
         See docstring of :class:`Population`.
     max_population_delay
         See docstring of :class:`Population`.
@@ -1084,7 +1063,9 @@
     See Also
     --------
     :class:`Population`: Detailed description of parameters, attributes and methods.
-    :class:`PlasticPopulation`: Detailed description of plasticity parameters.
+    :class:`PlasticPopulation`: Detailed description of>>>>>>> cleanup
+870
+ plasticity parameters.
 
     References
     ----------
@@ -1108,7 +1089,9 @@
                  store_state_variables: bool = False,
                  label: str = 'Custom',
                  axon_plasticity_function: Callable[[float], float] = None,
-                 axon_plasticity_target_param: str = None,
+                 axon_plasticity_target_param: str = None,>>>>>>> cleanup
+870
+
                  axon_plasticity_function_params: dict = None,
                  synapse_plasticity_function: Callable[[float], float] = None,
                  synapse_plasticity_function_params: Optional[List[dict]] = None,
