--- conflicted
+++ resolved
@@ -9,9 +9,6 @@
 __status__ = "Development"
 
 
-<<<<<<< HEAD
-def set_instance(class_handle, instance_type: str=None, instance_params: dict=None, **kwargs):
-=======
 # @overload
 # def set_instance(class_handle: Type[Population],
 #                  instance_type: Optional[str]=None,
@@ -37,7 +34,6 @@
 
 def set_instance(class_handle: type,
                  instance_type: str=None, instance_params: dict=None, **kwargs) -> ClassInstance:
->>>>>>> c30ca3cc
     """Instantiates object of `class_handle` and returns instance.
 
     Parameters
@@ -51,7 +47,7 @@
 
     Returns
     -------
-    instance
+    object
         Instance of `class_handle`.
 
     """
@@ -71,7 +67,7 @@
 
         # fetch names and object handles of sub-classes of object
         preimplemented_types = [cls.__name__ for cls in class_handle.__subclasses__()]
-        type_objects: List[type] = class_handle.__subclasses__()
+        type_objects = class_handle.__subclasses__()  # type: List[type]
 
         # loop over pre-implemented types and compare with passed type
         i = 0
