--- conflicted
+++ resolved
@@ -114,9 +114,7 @@
 
             # check whether max_population_delay has changed
             if np.max(delays[i, :]) > self.populations[i].max_population_delay:
-                self.populations[i].synaptic_input = np.zeros((int(np.max(delays[i, :])) +
-                                                               np.max(self.populations[i].kernel_lengths),
-                                                               self.populations[i].n_synapses))
+                self.populations[i].max_population_delay = np.max(delays[i, :])
 
             # TODO: make sure that population step-size corresponds to circuit step-size
 
@@ -432,13 +430,6 @@
             fig.show()
 
         return axes
-
-    def clear(self):
-        """Method that clears state history of all populations on circuit.
-        """
-
-        for i in range(self.N):
-            self.populations[i].clear()
 
 
 class CircuitFromScratch(Circuit):
@@ -734,13 +725,7 @@
             init_states = np.zeros(N) + init_states
         if isinstance(max_synaptic_delay, float):
             max_synaptic_delay = np.zeros(N) + max_synaptic_delay
-<<<<<<< HEAD
-        elif max_synaptic_delay is None:
-            max_synaptic_delay = check_nones(max_synaptic_delay, N)
-        if type(tau_leak) is float:
-=======
         if isinstance(tau_leak, float):
->>>>>>> 7dd5dee6
             tau_leak = np.zeros(N) + tau_leak
         if isinstance(resting_potential, float):
             resting_potential = np.zeros(N) + resting_potential
