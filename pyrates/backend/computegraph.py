--- conflicted
+++ resolved
@@ -150,13 +150,6 @@
 
             tvar = data['target_var']
             top, tvar = tvar.split("/")
-<<<<<<< HEAD
-            try:
-                tval = self.net_config[target_node].values[top][tvar]
-            except KeyError:
-                # dirty hack
-                tval = self.net_config[target_node].op_graph.nodes[top]["variables"][tvar]["value"]
-=======
             # get variable properties
             # tval --> variable properties
             try:
@@ -164,7 +157,6 @@
             except KeyError:
                 # dirty hack to accomodate operators that have been added after the "optimize" step
                 tval = self.net_config[target_node].op_graph.nodes[top]["variables"][tvar]
->>>>>>> 46693c0f
 
             add_project = data.get('add_project', False)  # get a False, in case it is not defined
             target_graph = self.net_config[target_node].op_graph
