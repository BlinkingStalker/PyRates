--- conflicted
+++ resolved
@@ -5,7 +5,6 @@
 from pyparsing import Literal, CaselessLiteral, Word, Combine, Optional, \
     ZeroOrMore, Forward, nums, alphas, ParserElement
 from numbers import Number
-from copy import copy
 import math
 import tensorflow as tf
 import typing as tp
@@ -16,116 +15,6 @@
 # meta infos
 __author__ = "Richard Gast"
 __status__ = "development"
-
-
-# equation parsers
-##################
-
-class EquationParser(object):
-    """Parses lhs and rhs of an equation.
-
-    Parameters
-    ----------
-    expr_str
-        Mathematical equation in string format.
-    args
-        Dictionary containing all variables and functions needed to evaluate the expression.
-    engine
-        String indicating which computational backbone/backend to use. Can be either `numpy` or `tensorflow`.
-    tf_graph
-        Tensorflow graph on which all operations will be created.
-
-    Attributes
-    ----------
-
-    Methods
-    -------
-
-    Examples
-    --------
-
-    References
-    ----------
-
-    """
-
-    def __init__(self, expr_str: str, args: dict, engine: str = 'tensorflow', tf_graph: tp.Optional[tf.Graph] = None
-                 ) -> None:
-        """Instantiates equation parser.
-        """
-
-        # bind inputs args to instance
-        ##############################
-
-        self.expr_str = expr_str
-        self.args = args
-        self.tf_graph = tf_graph if tf_graph else tf.get_default_graph()
-
-        # parse lhs and rhs of equation
-        ###############################
-
-        # split into lhs and rhs
-        lhs, rhs = self.expr_str.split(' = ')
-
-        # parse rhs
-        if engine == 'tensorflow':
-            rhs_parser = TFExpressionParser(expr_str=rhs, args=self.args, tf_graph=self.tf_graph)
-        elif engine == 'numpy':
-            rhs_parser = NPExpressionParser(expr_str=rhs, args=self.args)
-        else:
-            raise ValueError('Engine needs to be set to either `tensorflow` or `numpy`.')
-        rhs_op = rhs_parser.parse_expr()
-
-        # add information about rhs to args
-        self.args['rhs'] = rhs_op
-
-        # check update type of lhs
-        if "d/dt" in lhs:
-            lhs_split = lhs.split('*')
-            lhs = ""
-            for lhs_part in lhs_split[1:]:
-                lhs += lhs_part
-            solve = True
-        else:
-            solve = False
-
-        # parse lhs
-        if engine == 'tensorflow':
-            lhs_parser = TFExpressionParser(expr_str=lhs, args=self.args, lhs=True,  tf_graph=self.tf_graph)
-        elif engine == 'numpy':
-            lhs_parser = NPExpressionParser(expr_str=rhs, args=self.args, lhs=True)
-        else:
-            raise ValueError('Engine needs to be set to either `tensorflow` or `numpy`.')
-        self.target_var = lhs_parser.parse_expr()
-
-        # solve for state variable
-        ##########################
-
-        if solve:
-
-            # set integration step-size
-            try:
-                dt = self.args['dt']
-            except KeyError:
-                raise ValueError('Integration step-size has to be passed for differential equations. Please '
-                                 'add a field `dt` to `args` with the corresponding value.')
-
-            # create solver instance
-            if engine == 'tensorflow':
-                solver = TFSolver(rhs=rhs_op,
-                                  state_var=self.target_var,
-                                  dt=dt,
-                                  tf_graph=self.tf_graph)
-            else:
-                solver = NPSolver(rhs=rhs_op,
-                                  state_var=self.target_var,
-                                  dt=dt)
-
-            # collect solver update operation
-            self.update = solver.solve()
-
-        elif 'rhs' in self.args.keys():
-            self.update = self.args.pop('rhs')
 
 
 # expression parsers (lhs/rhs of an equation)
@@ -141,12 +30,62 @@
         Mathematical expression in string format.
     args
         Dictionary containing all variables and functions needed to evaluate the expression.
+    lhs
+        If True, parser will treat `expr_str` as left-hand side of an equation, if False as right-hand side.
 
     Attributes
     ----------
+    lhs
+        Boolean, indicates whether expression is left-hand side or right-hand side of an equation
+    args
+        Dictionary containing the variables of an expression
+    solve
+        Only relevant for lhs expressions. If True, lhs will be treated as a first-order ordinary differential equation.
+    expr_str
+        String representation of the mathematical expression
+    expr
+        Symbolic (Pyparsing-based) representation of mathematical expression.
+    expr_stack
+        List representation of the syntax tree of the (parsed) mathematical expression.
+    expr_list
+        List representation of the mathematical expression.
+    op
+        Operator for calculating the mathematical expression (symbolic representation).
+    _op_tmp
+        Helper variable for building `op`.
+    ops
+        Dictionary containing all mathematical operations that are allowed for a specific instance of the
+        `ExpressionParser` (e.g. +, -, *, /).
+    funcs
+        Dictionary containing all additional functions that can be used within mathematical expressions with a specific
+        instance of the `ExpressionParser` (e.g. sum(), reshape(), float32()).
+    dtypes
+        Dictionary containing all data-types that can be used within mathematical expressions with a specific instance
+        of the `ExpressionParser` (e.g. float32, bool, int32).
 
     Methods
     -------
+    parse_expr
+        Checks whether `expr_str` was successfully parsed into `expr_stack` and translates `expr_stack` into an
+        operation `op` representing the evaluation of the full expression.
+    parse
+        Parses next element of `expr_stack` into a symbolic representation `_op_tmp` (type of representation depends on
+        the functions, operations and data-types defined in `funcs`, `ops` and `dtypes`). Is called by `parse_expr`.
+    push_first
+        Helper function for building up `expr_stack`.
+        Pushes first element of a set of symbolic representations to `expr_stack`.
+    push_last
+        Helper function for building up `expr_stack`.
+        Pushes last element of a set of symbolic representations to `expr_stack`.
+    push_negone
+        Helper function for building up `expr_stack`.
+        Pushes `-1` to `expr_stack`.
+    push_all
+        Helper function for building up `expr_stack`.
+        Pushes all elements of a set of symbolic representations to `expr_stack`.
+    push_all_reverse
+        Helper function for building up `expr_stack`.
+        Pushes all elements of a set of symbolic representations to `expr_stack` in reverse order.
 
     Examples
     --------
@@ -155,22 +94,34 @@
     ----------
 
     """
-    
+
     def __init__(self, expr_str: str, args: dict, lhs: bool = False) -> None:
         """Instantiates expression parser.
         """
-        
+
         # call super init
         #################
-        
+
         super().__init__()
-        
+
         # bind input args to instance
         #############################
 
+        self.lhs = lhs
+        self.args = args
+
+        # if left-hand side of an equation, check whether it includes a differential operator
+        if "d/dt" in expr_str:
+            lhs_split = expr_str.split('*')
+            expr_str = ""
+            for lhs_part in lhs_split[1:]:
+                expr_str += lhs_part
+            self.solve = True
+        else:
+            self.solve = False
+
         self.expr_str = expr_str
-        self.args = args
-        
+
         # additional attributes
         #######################
 
@@ -179,8 +130,7 @@
         self.expr_list = []
         self._op_tmp = None
         self.op = None
-        self.lhs = lhs
-        
+
         # define algebra
         ################
 
@@ -272,9 +222,11 @@
 
         # base math operations
         self.ops = {}
+        self.sparse_ops = {}
 
         # additional functions
         self.funcs = {}
+        self.sparse_funcs = {}
 
         # allowed data-types
         self.dtypes = {}
@@ -305,15 +257,35 @@
             raise ValueError(f"Error while parsing expression: {self.expr_str}. {expr_str} could not be parsed.")
 
         # turn expression into operation
-        self.op = self.parse(self.expr_stack[:])
-
-        return self.op
+        op = self.parse(self.expr_stack[:])
+
+        if self.lhs and self.solve:
+
+            # set integration step-size
+            try:
+                dt = self.args['dt']['var']
+            except KeyError:
+                raise ValueError('Integration step-size has to be passed for differential equations. Please '
+                                 'add a field `dt` to `args` with the corresponding value.')
+
+            # solve differential equation
+            update = op + self.args['dt']['var'] * self.args.pop('rhs')['var']
+
+        elif 'rhs' in self.args.keys():
+
+            update = self.args.pop('rhs')['var']
+
+        else:
+
+            update = None
+
+        return op, update
 
     def push_first(self, strg, loc, toks):
         """Push tokens in first-to-last order to expression stack.
         """
         self.expr_stack.append(toks[0])
-        
+
     def push_negone(self, strg, loc, toks):
         """Push negative one multiplier if on first position in toks.
         """
@@ -364,15 +336,49 @@
 
         elif op in "+-*/^@<=>=!==":
 
-            # combine elements via mathematical/boolean operator
+            # collect elements to combine
             op2 = self.parse(expr_stack)
             op1 = self.parse(expr_stack)
-            self._op_tmp = self.ops[op](op1, op2)
+
+            # enable automatic broadcasting
+            if hasattr(op1, 'shape') and hasattr(op2, 'shape') and op1.shape != op2.shape:
+                if len(op1.shape) > len(op2.shape):
+                    target_shape = op1.shape
+                    if 1 in target_shape:
+                        op2 = self.funcs['reshape'](op2, target_shape)
+                    else:
+                        idx = list(target_shape).index(op2.shape[0])
+                        if idx == 0:
+                            op2 = self.funcs['reshape'](op2, [1, op1.shape[0]])
+                        else:
+                            op2 = self.funcs['reshape'](op2, [op1.shape[1], 1])
+                elif len(op2.shape) > len(op1.shape) and 1 in op2.shape:
+                    target_shape = op2.shape
+                    if 1 in target_shape:
+                        op1 = self.funcs['reshape'](op1, target_shape)
+                    else:
+                        idx = list(target_shape).index(op1.shape[0])
+                        if idx == 0:
+                            op1 = self.funcs['reshape'](op1, [1, target_shape[0]])
+                        else:
+                            op1 = self.funcs['reshape'](op1, [target_shape[1], 1])
+            elif hasattr(op1, 'dense_shape') and hasattr(op2, 'shape'):
+                if len(op2.shape) == 1:
+                    op2 = self.funcs['reshape'](op2, list(op2.shape) + [1])
+
+            # combine elements via mathematical/boolean operator
+            try:
+                self._op_tmp = self.ops[op](op1, op2)
+            except TypeError:
+                self._op_tmp = self.sparse_ops[op](op1, op2)
 
         elif op in ".T.I":
 
             # transpose/invert expression
-            self._op_tmp = self.ops[op](self.parse(expr_stack))
+            try:
+                self._op_tmp = self.ops[op](self.parse(expr_stack))
+            except TypeError:
+                self._op_tmp = self.sparse_ops[op](self.parse(expr_stack))
 
         elif op == "]":
 
@@ -410,12 +416,37 @@
             # apply idx to op
             op_to_idx = self.parse(expr_stack)
             try:
+
+                # standard indexing
                 self._op_tmp = eval(f"op_to_idx[{idx}]")
+
             except (TypeError, ValueError):
-                try:
-                    self._op_tmp = eval(f"self.funcs['array_idx'](op_to_idx, {idx})")
-                except (TypeError, ValueError):
-                    self._op_tmp = eval(f"self.funcs['boolean_mask'](op_to_idx, {idx})")
+
+                if self.lhs:
+
+                    if self.solve:
+
+                        # perform differential equation update for indexed variable
+                        update = self.args['dt']['var'] * self.args.pop('rhs')['var']
+                        self._op_tmp = eval(f"self.funcs['scatter_add'](op_to_idx, {idx}, update)")
+
+                    else:
+
+                        # perform variable update for indexed variable
+                        update = self.args.pop('rhs')['var']
+                        self._op_tmp = eval(f"self.funcs['scatter_update'](op_to_idx, {idx}, update)")
+
+                else:
+
+                    try:
+
+                        # indexing by list of indices
+                        self._op_tmp = eval(f"self.funcs['array_idx'](op_to_idx, {idx})")
+
+                    except (TypeError, ValueError):
+
+                        # indexing via boolean array
+                        self._op_tmp = eval(f"self.funcs['boolean_mask'](op_to_idx, {idx})")
 
         elif op == "PI":
 
@@ -430,7 +461,7 @@
         elif op in self.args.keys():
 
             # extract variable from args dict
-            self._op_tmp = self.args[op]
+            self._op_tmp = self.args[op]['var']
 
         elif any(["float" in op, "bool" in op, "int" in op, "complex" in op]):
 
@@ -449,9 +480,16 @@
             # extract function
             try:
                 f = self.funcs[op[0:-1]]
+            except TypeError:
+                try:
+                    f = self.sparse_funcs[op[0:-1]]
+                except KeyError:
+                    raise KeyError(
+                        f"Undefined function in expression: {self.expr_str}. {op[0:-1]} needs to be provided "
+                        f"in arguments dictionary.")
             except KeyError:
-                raise ValueError(f"Undefined function in expression: {self.expr_str}. {op[0:-1]} needs to be provided "
-                                 f"in arguments dictionary.")
+                raise KeyError(f"Undefined function in expression: {self.expr_str}. {op[0:-1]} needs to be provided "
+                               f"in arguments dictionary.")
 
             # parse arguments
             args = []
@@ -485,7 +523,7 @@
             if self.lhs:
 
                 op_tmp = self.args.pop('rhs')
-                self._op_tmp = op_tmp
+                self._op_tmp = op_tmp['var']
                 self.args[op] = op_tmp
 
             else:
@@ -501,205 +539,102 @@
         return self._op_tmp
 
 
-class LambdaExpressionParser(ExpressionParser):
-    """Expression parser that turns expressions into lambda functions.
-    """
-
-    def parse(self, expr_stack: list) -> tp.Union[np.ndarray, float, int, tp.Callable]:
-        """Parse elements in expression stack to lambda function.
-
-        Parameters
-        ----------
-        expr_stack
-            Ordered list with expression variables and operations.
-
-        Returns
-        -------
-        type.Any
-
-        """
-
-        # get next operation from stack
-        op = expr_stack.pop()
-
-        # check type of operation
-        #########################
-
-        if op == '-one':
-
-            # multiply expression by minus one
-            arg = self.parse(expr_stack)
-            if callable(arg):
-                self._op_tmp = lambda: -arg()
-            else:
-                self._op_tmp = lambda: -arg
-
-        elif op in "+-*/^@<=>=!==":
-
-            # combine elements via mathematical/boolean operator
-            op2 = self.parse(expr_stack)
-            op1 = self.parse(expr_stack)
-            if callable(op1):
-                if callable(op2):
-                    self._op_tmp = lambda: self.ops[op](op1(), op2())
-                else:
-                    self._op_tmp = lambda: self.ops[op](op1(), op2)
-            else:
-                if callable(op2):
-                    self._op_tmp = lambda: self.ops[op](op1, op2())
-                else:
-                    self._op_tmp = lambda: self.ops[op](op1, op2)
-
-        elif op in ".T.I":
-
-            # transpose/invert expression
-            arg = self.parse(expr_stack)
-            if callable(arg):
-                self._op_tmp = lambda: self.ops[op](arg())
-            else:
-                self._op_tmp = lambda: self.ops[op](arg)
-
-        elif op == "]":
-
-            # parse indices
-            indices = []
-            while len(expr_stack) > 0 and expr_stack[-1] != "[":
-                index = []
-                while len(expr_stack) > 0 and expr_stack[-1] not in ",[":
-                    if expr_stack[-1] == ":":
-                        index.append(expr_stack.pop())
-                    else:
-                        index.append(self.parse(expr_stack))
-                indices.append(index[::-1])
-                if expr_stack[-1] == ",":
-                    expr_stack.pop()
-            expr_stack.pop()
-
-            # build str representation of idx
-            idx = ""
-            global new_vars
-            new_vars = []
-            i = 0
-            for index in indices[::-1]:
-                for ind in index:
-                    if type(ind) == str:
-                        idx += ind
-                    elif isinstance(ind, Number):
-                        idx += f"{ind}"
-                    else:
-                        try:
-                            new_vars.append(ind.__copy__())
-                        except AttributeError:
-                            new_vars.append(copy(ind))
-                        if callable(new_vars[i]):
-                            idx += f"new_vars[{i}]()"
-                        else:
-                            idx += f"new_vars[{i}]"
-                        i += 1
-                idx += ","
-            idx = idx[0:-1]
-
-            # apply indices to op
-            global op_to_idx
-            op_to_idx = self.parse(expr_stack)
-            if callable(op_to_idx):
-                exec(f"self._op_tmp = lambda: op_to_idx()[{idx}]")
-            else:
-                exec(f"self._op_tmp = lambda: op_to_idx[{idx}]")
-
-        elif op == "PI":
-
-            # return float representation of pi
-            self._op_tmp = math.pi
-
-        elif op == "E":
-
-            # return float representation of e
-            self._op_tmp = math.e
-
-        elif any(["float" in op, "bool" in op, "int" in op, "complex" in op]):
-
-            # extract data type
-            try:
-                dtype = self.dtypes[op[0:-1]]
-            except AttributeError:
-                raise ValueError(f"Datatype casting error in expression: {self.expr_str}. {op[0:-1]} is not a valid "
-                                 f"data-type for this parser.")
-
-            # cast new data type to argument
-            arg = self.parse(expr_stack)
-            if callable(arg):
-                self._op_tmp = self.funcs['cast'](arg(), dtype)
-            else:
-                self._op_tmp = self.funcs['cast'](arg, dtype)
-
-        elif op[-1] == "(":
-
-            # extract function
-            try:
-                f = self.funcs[op[0:-1]]
-            except KeyError:
-                raise ValueError(f"Undefined function in expression: {self.expr_str}. {op[0:-1]} needs to be provided "
-                                 f"in arguments dictionary.")
-
-            # parse arguments
-            args = []
-            while len(expr_stack) > 0:
-                args.append(self.parse(expr_stack))
-                if len(expr_stack) == 0 or expr_stack[-1] != ",":
-                    break
-                else:
-                    expr_stack.pop()
-
-            # apply function to arguments
-            self._op_tmp = lambda: f(*tuple([arg() if callable(arg) else arg for arg in args[::-1]]))
-
-        elif op in self.args.keys():
-
-            # extract variable from args dict
-            self._op_tmp = self.args[op]
-
-        elif any([op == "True", op == "true", op == "False", op == "false"]):
-
-            # return boolean
-            self._op_tmp = True if op in "Truetrue" else False
-
-        elif "." in op:
-
-            # return float
-            self._op_tmp = float(op)
-
-        elif op[0].isnumeric():
-
-            # return integer
-            self._op_tmp = int(op)
-
-        elif op[0].isalpha():
-
-            if self.lhs:
-
-                op = self.args['rhs']
-                self._op_tmp = op
-                self.args[op] = op
-
-            else:
-
-                raise ValueError(f"Undefined variable detected in expression: {self.expr_str}. {op} was not found "
-                                 f"in the respective arguments dictionary.")
-
-        else:
-
-            raise ValueError(f"Undefined operation detected in expression: {self.expr_str}. {op} cannot be "
-                             f"interpreted by this parser.")
-
-        return self._op_tmp
-
-
 class TFExpressionParser(ExpressionParser):
     """Expression parser that transforms expression into tensorflow operations on a tensorflow graph.
+
+    Parameters
+    ----------
+    expr_str
+        See docstring of `ExpressionParser`.
+    args
+        See docstring of `ExpressionParser`. Each variable in args needs to be a dictionary with key-value pairs for:
+            - `var`: contains the tensorflow variable.
+            - `dependency`: Boolean. If True, the expression needs to wait for this variable to be calculated/updated
+               before being evaluated.
+    lhs
+        See docstring of `ExpressionParser`.
+    tf_graph
+        Instance of `tensorflow.Graph`. Mathematical expression will be parsed into this graph.
+
+    Attributes
+    ----------
+    tf_graph
+        Instance of `tensorflow.Graph` containing a graph-representation of `expr_str`.
+    ops
+        Dictionary containing all mathematical operations available for this parser and their syntax. These include:
+            - addition: `+`
+            - subtraction: `-`
+            - multiplication: `*`
+            - division: `/`
+            - modulo: `%`
+            - exponentiation: `^`
+            - matrix multiplication: `@`
+            - matrix transposition: `.T`
+            - matrix inversion: `.I`
+            - logical greater than: `>`
+            - logical less than: `<`
+            - logical equal: `==`
+            - logical unequal: `!=`
+            - logical greater or equal: `>=`
+            - logical smaller or equal: `<=`
+    funcs
+        Dicionary containing all additional functions available for this parser and their syntax. These include:
+            - sinus: `sin()`.
+            - cosinus: `cos()`.
+            - tangens: `tan()`.
+            - absolute: `abs()`.
+            - maximum: `max()`
+            - minimum: `min()`
+            - index of maximum: `argmax()`
+            - index of minimum: `argmin()`
+            - round to next integer: `round()`. Tensorflow name: `tensorflow.to_int32()`.
+            - round to certain decimal point: `roundto()`. Custom function using `tensorflow.round()`. Defined in
+              `pyrates.parser.parser.py`.
+            - sum over dimension(s): `sum()`. Tensorflow name: `reduce_sum()`.
+            - Concatenate multiples of tensor over certain dimension: `tile()`.
+            - Reshape tensor: `reshape()`.
+            - Cut away dimensions of size 1: `squeeze()`.
+            - Cast variable to data-type: `cast()`.
+            - draw random variable from standard normal distribution: `randn()`.
+              Tensorflow name: `tensorflow.random_normal`.
+            - Create array filled with ones: `ones()`.
+            - Create array filled with zeros: `zeros()`.
+            - Apply softmax function to variable: `softmax()`. Tensorflow name: `tensorflow.nn.softmax()`.
+            - Apply boolean mask to array: `boolean_mask()`.
+            - Create new array with non-zero entries at certain indices: `scatter()`.
+              Tensorflow name: `tensorflow.scatter_nd`
+            - Add values to certain entries of tensor: 'scatter_add()'. Tensorflow name: `tensorflow.scatter_nd_add`.
+            - Update values of certain tensor entries: `scatter_update()`.
+              Tensorflow name: `tensorflow.scatter_nd_update`.
+            - Apply tensor as index to other tensor: `array_idx()`. Tensorflow name: `tensorflow.gather_nd`.
+            - Get variable from tensorflow graph or create new variable: `new_var()`:
+              Tensorflow name: `tensorflow.get_variable`.
+        For a detailed documentation of how to use these functions, see the tensorflow Python API.
+    dtypes
+        Dictionary containing all data-types available for this parser. These include:
+            - float16, float32, float64
+            - int16, int32, int64
+            - uint16, uint32, uint64
+            - complex64, complex128,
+            - bool
+        All of those data-types can be used inside a mathematical expression instead of using `cast()`
+        (e.g. `int32(3.631)`.
+    For all other attributes, see docstring of `ExpressionParser`.
+
+    Methods
+    -------
+    See docstrings of `ExpressionParser` methods.
+
+    Examples
+    --------
+
+    References
+    ----------
+
     """
 
-    def __init__(self, expr_str: str, args: dict, lhs: bool = False, tf_graph: tp.Optional[tf.Graph] = None) -> None:
+    def __init__(self, expr_str: str, args: dict, lhs: bool = False,
+                 tf_graph: tp.Optional[tf.Graph] = None) -> None:
         """Instantiates tensorflow expression parser.
         """
 
@@ -758,11 +693,25 @@
                  "softmax": tf.nn.softmax,
                  "boolean_mask": tf.boolean_mask,
                  "scatter": tf.scatter_nd,
+                 "scatter_add": tf.scatter_nd_add,
+                 "scatter_update": tf.scatter_nd_update,
                  "array_idx": tf.gather_nd,
                  "new_var": tf.get_variable
                  }
         for key, val in funcs.items():
             self.funcs[key] = val
+
+        # counterparts for sparse tensors
+        self.sparse_ops = {"+": tf.sparse_add,
+                           ".T": tf.sparse_transpose,
+                           "@": tf.sparse_tensor_dense_matmul}
+        self.sparse_funcs = {"max": tf.sparse_reduce_max,
+                             "sum": tf.sparse_reduce_sum,
+                             "reshape": tf.sparse_reshape,
+                             "softmax": tf.sparse_softmax,
+                             "boolean_mask": tf.boolean_mask,
+                             "array_idx": tf.sparse_mask
+                             }
 
         dtypes = {"float16": tf.float16,
                   "float32": tf.float32,
@@ -785,364 +734,566 @@
         """
 
         with self.tf_graph.as_default():
-            return super().parse(expr_stack=expr_stack)
-
-
-class NPExpressionParser(LambdaExpressionParser):
-    """Expression parser that turns expressions into numpy operations.
-    """
-
-    def __init__(self, expr_str: str, args: dict, lhs: bool = False) -> None:
-        """Instantiate numpy expression parser.
-        """
-
-        # call super init
-        #################
-
-        super().__init__(expr_str=expr_str, args=args, lhs=lhs)
-
-        # define operations and functions
-        #################################
-
-        # base math operations
-        ops = {"+": np.add,
-               "-": np.subtract,
-               "*": np.multiply,
-               "/": np.true_divide,
-               "%": np.mod,
-               "^": np.float_power,
-               "@": np.matmul,
-               ".T": np.transpose,
-               ".I": np.invert,
-               ">": np.greater,
-               "<": np.less,
-               "==": np.equal,
-               "!=": np.not_equal,
-               ">=": np.greater_equal,
-               "<=": np.less_equal
-               }
-        for key, val in ops.items():
-            self.ops[key] = val
-
-        # additional functions
-        funcs = {"sin": np.sin,
-                 "cos": np.cos,
-                 "tan": np.tan,
-                 "abs": np.abs,
-                 "max": np.max,
-                 "min": np.min,
-                 "argmax": np.argmax,
-                 "argmin": np.argmin,
-                 "round": np.round,
-                 "sum": np.sum,
-                 "tile": np.tile,
-                 "reshape": np.reshape,
-                 "cast": np.array,
-                 "randn": np.random.randn,
-                 "ones": np.ones,
-                 "zeros": np.zeros,
-                 "new_var": np.array
-                 }
-        for key, val in funcs.items():
-            self.funcs[key] = val
-
-        dtypes = {"float16": np.float16,
-                  "float32": np.float32,
-                  "float64": np.float64,
-                  "int16": np.int16,
-                  "int32": np.int32,
-                  "int64": np.int64,
-                  "uint16": np.uint16,
-                  "uint32": np.uint32,
-                  "uint64": np.uint64,
-                  "complex64": np.complex64,
-                  "complex128": np.complex128,
-                  "bool": tf.bool
-                  }
-        for key, val in dtypes.items():
-            self.dtypes[key] = val
-
-
-# solver classes (update lhs according to rhs)
-##############################################
-
-
-class Solver(object):
-    """Base solver class (currently only implements basic forward euler).
+
+            # set dependencies and check for sparse tensors
+            ###############################################
+
+            # set dependencies
+            dependencies = []
+            for arg in expr_stack:
+                if arg in self.args.keys() and self.args[arg]['dependency']:
+                    dependencies.append(self.args[arg]['op'])
+
+            # create tensorflow operation/variable
+            with tf.control_dependencies(dependencies):
+                self._op_tmp = super().parse(expr_stack=expr_stack)
+
+            return self._op_tmp
+
+
+def parse_equation(equation: str, args: dict, tf_graph: tp.Optional[tf.Graph] = None
+                   ) -> tuple:
+    """Parses lhs and rhs of an equation.
 
     Parameters
     ----------
-    rhs
-        Tensorflow operation that represents right-hand side of a differential equation.
-    state_var
-        Tensorflow variable that should be integrated over time.
-    dt
-        Step-size of the integration over time [unit = s].
-
-    Attributes
-    ----------
-
-    Methods
+    equation
+        Mathematical equation in string format.
+    args
+        Dictionary containing all variables and functions needed to evaluate the expression.
+    tf_graph
+        Tensorflow graph on which all operations will be created.
+
+    Returns
     -------
+    tuple
+
+    Examples
+    --------
 
     References
     ----------
 
-    Examples
-    --------
-
     """
 
-    def __init__(self,
-                 rhs: tp.Union[tf.Operation, tf.Tensor, tp.Callable, tuple],
-                 state_var: tp.Union[tf.Variable, tf.Tensor, np.ndarray, float, int],
-                 dt: tp.Optional[float] = None
-                 ) -> None:
-        """Instantiates solver.
-        """
-
-        # initialize instance attributes
-        ################################
-
-        self.rhs = rhs
-        self.state_var = state_var
-        self.dt = dt
-
-        # define integration expression
-        ###############################
-
-        # TODO: Implement Butcher tableau and its translation into various solver algorithms
-        if self.dt is None:
-            self.integration_expression = "rhs"
+    lhs, rhs = equation.split(' = ')
+
+    tf_graph = tf_graph if tf_graph else tf.get_default_graph()
+
+    with tf_graph.as_default():
+
+        # parse rhs
+        rhs_parser = TFExpressionParser(expr_str=rhs, args=args, tf_graph=tf_graph)
+        rhs_op = rhs_parser.parse_expr()
+
+        # handle rhs evaluation
+        if rhs_op[1] is None:
+            rhs_op = rhs_op[0]
         else:
-            self.integration_expression = "dt * rhs"
-
-    def solve(self) -> tp.Union[tf.Operation, tf.Tensor]:
-        """Creates tensorflow method for performing a single differentiation step.
-        """
-
-        raise NotImplementedError('This method needs to be implemented at the child class level '
-                                  '(any class inheriting the `Solver` class).')
-
-
-class TFSolver(Solver):
-
-    def __init__(self,
-                 rhs: tp.Union[tf.Operation, tf.Tensor],
-                 state_var: tp.Union[tf.Variable, tf.Tensor],
-                 dt: tp.Optional[float] = None,
-                 tf_graph: tp.Optional[tf.Graph] = None
-                 ) -> None:
-        """Instantiates solver.
-        """
-
-        # call super init
-        #################
-
-        super().__init__(rhs=rhs, state_var=state_var, dt=dt)
-
-        # initialize additional attributes
-        ##################################
-
-        self.tf_graph = tf_graph if tf_graph else tf.get_default_graph()
-
-    def solve(self) -> tp.Union[tf.Operation, tf.Tensor]:
-        """Creates tensorflow method for performing a single differentiation step.
-        """
-
-        with self.tf_graph.as_default():
-
-            # go through integration expressions to solve DE
-            ################################################
-
-            # parse the integration expression
-            expr_args = {'dt': self.dt, 'rhs': self.rhs}
-            parser = TFExpressionParser(self.integration_expression, expr_args, tf_graph=self.tf_graph)
-            op = parser.parse_expr()
-
-            # update the target state variable
-            if self.dt is not None:
-                op = self.state_var + op
-
-        return op
-
-
-class NPSolver(Solver):
-
-    def solve(self) -> list:
-
-        steps = list()
-
-        # go through integration expressions to solve DE
-        ################################################
-
-        for expr in self.integration_expressions:
-
-            # parse the integration expression
-            expr_args = {'dt': self.dt, 'rhs': self.rhs}
-            parser = NPExpressionParser(expr, expr_args)
-            op = parser.parse_expr()
-
-            # update the target state variable
-            if self.dt is None:
-                if callable(op):
-                    update = lambda: op()
-                else:
-                    update = lambda: op
-            else:
-                if callable(op):
-                    if callable(self.state_var):
-                        update = lambda: self.state_var() + op()
-                    else:
-                        update = lambda: self.state_var + op()
-                else:
-                    if callable(self.state_var):
-                        update = lambda: self.state_var() + op
-                    else:
-                        update = lambda: self.state_var + op
-            steps.append(update)
-
-        return steps
+            rhs_op = rhs_op[0].assign(rhs_op[1])
+        args['rhs'] = {'var': rhs_op, 'dependency': False}
+
+        # parse lhs
+        lhs_parser = TFExpressionParser(expr_str=lhs, args=args, lhs=True, tf_graph=tf_graph)
+
+    return lhs_parser.parse_expr(), args
 
 
 def parse_dict(var_dict: dict,
-               engine: str = "tensorflow",
-               tf_graph: tp.Optional[tf.Graph] = None,
-               var_scope: tp.Optional[str] = None
-               ) -> tp.Tuple[list, list]:
+               tf_graph: tp.Optional[tf.Graph] = None
+               ) -> dict:
     """Parses a dictionary with variable information and creates tensorflow variables from that information.
 
     Parameters
     ----------
     var_dict
-    engine
+        Contains key-value pairs for each variable that should be translated into the tensorflow graph.
+        Each value is a dictionary again containing the variable information (needs at least a field for `vtype`).
     tf_graph
+        Instance of `tensorflow.Graph` in which all variables with be initialized.
     var_scope
+        Optional variable scope under which the variables will be initialized.
 
     Returns
     -------
     Tuple
+        Containing the variables and the variable names.
 
     """
 
-    var_col = []
-    var_names = []
-
-    if engine == "tensorflow":
-
-        # get tensorflow graph
-        tf_graph = tf_graph if tf_graph else tf.get_default_graph()
-
-        with tf_graph.as_default():
-
-            with tf.variable_scope(var_scope):
-
-                # go through dictionary items and instantiate variables
-                #######################################################
-
-                for var_name, var in var_dict.items():
-
-                    if var['variable_type'] == 'raw':
-
-                        tf_var = var['variable']
-
-                    elif var['variable_type'] == 'state_variable':
-
-                        tf_var = tf.get_variable(name=var['name'],
-                                                 shape=var['shape'],
-                                                 dtype=getattr(tf, var['data_type']),
-                                                 initializer=tf.constant_initializer(var['initial_value'])
-                                                 )
-
-                    elif var['variable_type'] == 'constant_sparse':
-
-                        # Check the shape, zeros and non-zero elements in the input matrix
-                        # Check if zeros are more than 30 percent of the whole dense matrix and while doing that,
-                        # record the index of each non zero element.
-
-                        if len(var['shape']) == 2:
-                            tN = 1
-
-                            for Num in var['shape']:
-                                tN = Num * tN
-
-                            zN = 0
-                            i = 0
-
-                            NonZer_idx = []
-                            NonZer_val = []
-
-                            for arr in var['initial_value']:
-                                j = 0
-                                for elem in arr:
-
-                                    if elem == 0.0:
-                                        zN += 1
-
-                                    else:
-
-                                        NonZer = [i, j]
-                                        NonZer_idx.append(NonZer)
-
-                                        NonZer_val.append(elem)
-                                    j += 1
-                                i += 1
-                            if zN > 0.3*tN:
-
-<<<<<<< HEAD
-                                tf_var = tf.SparseTensor(indices=NonZer_idx,
-                                                         values=NonZer_val,
-                                                         dense_shape=var['shape'])
-=======
+    var_dict_tf = {}
+
+    # get tensorflow graph
+    tf_graph = tf_graph if tf_graph else tf.get_default_graph()
+
+    with tf_graph.as_default():
+
+        # go through dictionary items and instantiate variables
+        #######################################################
+
+        for var_name, var in var_dict.items():
+
+            if var['vtype'] == 'raw':
+
+                # just extract raw variable value
+                tf_var = var['value']
+
+            elif var['vtype'] == 'state_var':
+
+                # create a tensorflow variable that can change its value over the course of a simulation
+                tf_var = tf.get_variable(name=var_name,
+                                         shape=var['shape'],
+                                         dtype=getattr(tf, var['dtype']),
+                                         initializer=tf.constant_initializer(var['value'])
+                                         )
+
+            elif var['vtype'] == 'constant':
+
+                # create dense, constant tensor
+                tf_var = tf.constant(value=var['value'],
+                                     name=var_name,
+                                     shape=var['shape'],
+                                     dtype=getattr(tf, var['dtype'])
+                                     )
+
+            elif var['vtype'] == 'placeholder':
+
+                tf_var = tf.placeholder(name=var_name,
+                                        shape=var['shape'],
+                                        dtype=getattr(tf, var['dtype'])
+                                        )
+
+            elif var['vtype'] in 'constant_sparse_state_var_sparse':
+
                 # create a sparse tensor
                 tf_var = tf.SparseTensor(dense_shape=var['shape'],
                                          values=var['value'],
                                          indices=var['indices']
                                          )
->>>>>>> 12994a51
-
-                    elif var['variable_type'] == 'constant':
-                        tf_var = tf.constant(value=var['initial_value'],
-                                             name=var['name'],
-                                             shape=var['shape'],
-                                             dtype=getattr(tf, var['data_type'])
-                                             )
-
-                    elif var['variable_type'] == 'placeholder':
-
-                        tf_var = tf.placeholder(name=var['name'],
-                                                shape=var['shape'],
-                                                dtype=getattr(tf,var['data_type'])
-                                                )
-
-                    else:
-
-                        raise ValueError('Variable type must be `raw`, `state_variable`, `constant` or `placeholder`.')
-
-                    var_col.append(tf_var)
-                    var_names.append(var_name)
-
-    elif engine == "numpy":
-
-        for var_name, var in var_dict.items():
-
-            if var['variable_type'] == 'raw':
-                np_var = var['variable']
+
             else:
-                np_var = np.zeros(shape=var['shape'],
-                                  dtype=getattr(np, var['data_type']))
-                np_var += var['initial_value']
-
-            var_col.append(np_var)
-            var_names.append(var_name)
-
-    else:
-
-        raise ValueError('Engine must be set to either `tensorflow` or `numpy`.')
-
-    return var_col, var_names
+
+                raise ValueError('Variable type must be `raw`, `state_variable`, `constant` or `placeholder`.')
+
+            var_dict_tf[var_name] = tf_var
+
+    return var_dict_tf
 
 
 def round_to_prec(x, prec=0):
     prec = 10**prec
-    return tf.round(x * prec) / prec+    return tf.round(x * prec) / prec
+
+
+# class LambdaExpressionParser(ExpressionParser):
+#     """Expression parser that turns expressions into lambda functions.
+#     """
+#
+#     def parse(self, expr_stack: list) -> tp.Union[np.ndarray, float, int, tp.Callable]:
+#         """Parse elements in expression stack to lambda function.
+#
+#         Parameters
+#         ----------
+#         expr_stack
+#             Ordered list with expression variables and operations.
+#
+#         Returns
+#         -------
+#         type.Any
+#
+#         """
+#
+#         # get next operation from stack
+#         op = expr_stack.pop()
+#
+#         # check type of operation
+#         #########################
+#
+#         if op == '-one':
+#
+#             # multiply expression by minus one
+#             arg = self.parse(expr_stack)
+#             if callable(arg):
+#                 self._op_tmp = lambda: -arg()
+#             else:
+#                 self._op_tmp = lambda: -arg
+#
+#         elif op in "+-*/^@<=>=!==":
+#
+#             # combine elements via mathematical/boolean operator
+#             op2 = self.parse(expr_stack)
+#             op1 = self.parse(expr_stack)
+#             if callable(op1):
+#                 if callable(op2):
+#                     self._op_tmp = lambda: self.ops[op](op1(), op2())
+#                 else:
+#                     self._op_tmp = lambda: self.ops[op](op1(), op2)
+#             else:
+#                 if callable(op2):
+#                     self._op_tmp = lambda: self.ops[op](op1, op2())
+#                 else:
+#                     self._op_tmp = lambda: self.ops[op](op1, op2)
+#
+#         elif op in ".T.I":
+#
+#             # transpose/invert expression
+#             arg = self.parse(expr_stack)
+#             if callable(arg):
+#                 self._op_tmp = lambda: self.ops[op](arg())
+#             else:
+#                 self._op_tmp = lambda: self.ops[op](arg)
+#
+#         elif op == "]":
+#
+#             # parse indices
+#             indices = []
+#             while len(expr_stack) > 0 and expr_stack[-1] != "[":
+#                 index = []
+#                 while len(expr_stack) > 0 and expr_stack[-1] not in ",[":
+#                     if expr_stack[-1] == ":":
+#                         index.append(expr_stack.pop())
+#                     else:
+#                         index.append(self.parse(expr_stack))
+#                 indices.append(index[::-1])
+#                 if expr_stack[-1] == ",":
+#                     expr_stack.pop()
+#             expr_stack.pop()
+#
+#             # build str representation of idx
+#             idx = ""
+#             global new_vars
+#             new_vars = []
+#             i = 0
+#             for index in indices[::-1]:
+#                 for ind in index:
+#                     if type(ind) == str:
+#                         idx += ind
+#                     elif isinstance(ind, Number):
+#                         idx += f"{ind}"
+#                     else:
+#                         try:
+#                             new_vars.append(ind.__copy__())
+#                         except AttributeError:
+#                             new_vars.append(copy(ind))
+#                         if callable(new_vars[i]):
+#                             idx += f"new_vars[{i}]()"
+#                         else:
+#                             idx += f"new_vars[{i}]"
+#                         i += 1
+#                 idx += ","
+#             idx = idx[0:-1]
+#
+#             # apply indices to op
+#             global op_to_idx
+#             op_to_idx = self.parse(expr_stack)
+#             if callable(op_to_idx):
+#                 exec(f"self._op_tmp = lambda: op_to_idx()[{idx}]")
+#             else:
+#                 exec(f"self._op_tmp = lambda: op_to_idx[{idx}]")
+#
+#         elif op == "PI":
+#
+#             # return float representation of pi
+#             self._op_tmp = math.pi
+#
+#         elif op == "E":
+#
+#             # return float representation of e
+#             self._op_tmp = math.e
+#
+#         elif any(["float" in op, "bool" in op, "int" in op, "complex" in op]):
+#
+#             # extract data type
+#             try:
+#                 dtype = self.dtypes[op[0:-1]]
+#             except AttributeError:
+#                 raise ValueError(f"Datatype casting error in expression: {self.expr_str}. {op[0:-1]} is not a valid "
+#                                  f"data-type for this parser.")
+#
+#             # cast new data type to argument
+#             arg = self.parse(expr_stack)
+#             if callable(arg):
+#                 self._op_tmp = self.funcs['cast'](arg(), dtype)
+#             else:
+#                 self._op_tmp = self.funcs['cast'](arg, dtype)
+#
+#         elif op[-1] == "(":
+#
+#             # extract function
+#             try:
+#                 f = self.funcs[op[0:-1]]
+#             except KeyError:
+#                 raise ValueError(f"Undefined function in expression: {self.expr_str}. {op[0:-1]} needs to be provided "
+#                                  f"in arguments dictionary.")
+#
+#             # parse arguments
+#             args = []
+#             while len(expr_stack) > 0:
+#                 args.append(self.parse(expr_stack))
+#                 if len(expr_stack) == 0 or expr_stack[-1] != ",":
+#                     break
+#                 else:
+#                     expr_stack.pop()
+#
+#             # apply function to arguments
+#             self._op_tmp = lambda: f(*tuple([arg() if callable(arg) else arg for arg in args[::-1]]))
+#
+#         elif op in self.args.keys():
+#
+#             # extract variable from args dict
+#             self._op_tmp = self.args[op]
+#
+#         elif any([op == "True", op == "true", op == "False", op == "false"]):
+#
+#             # return boolean
+#             self._op_tmp = True if op in "Truetrue" else False
+#
+#         elif "." in op:
+#
+#             # return float
+#             self._op_tmp = float(op)
+#
+#         elif op[0].isnumeric():
+#
+#             # return integer
+#             self._op_tmp = int(op)
+#
+#         elif op[0].isalpha():
+#
+#             if self.lhs:
+#
+#                 op = self.args['rhs']
+#                 self._op_tmp = op
+#                 self.args[op] = op
+#
+#             else:
+#
+#                 raise ValueError(f"Undefined variable detected in expression: {self.expr_str}. {op} was not found "
+#                                  f"in the respective arguments dictionary.")
+#
+#         else:
+#
+#             raise ValueError(f"Undefined operation detected in expression: {self.expr_str}. {op} cannot be "
+#                              f"interpreted by this parser.")
+#
+#         return self._op_tmp
+
+
+# class NPExpressionParser(LambdaExpressionParser):
+#     """Expression parser that turns expressions into numpy operations.
+#     """
+#
+#     def __init__(self, expr_str: str, args: dict, lhs: bool = False) -> None:
+#         """Instantiate numpy expression parser.
+#         """
+#
+#         # call super init
+#         #################
+#
+#         super().__init__(expr_str=expr_str, args=args, lhs=lhs)
+#
+#         # define operations and functions
+#         #################################
+#
+#         # base math operations
+#         ops = {"+": np.add,
+#                "-": np.subtract,
+#                "*": np.multiply,
+#                "/": np.true_divide,
+#                "%": np.mod,
+#                "^": np.float_power,
+#                "@": np.matmul,
+#                ".T": np.transpose,
+#                ".I": np.invert,
+#                ">": np.greater,
+#                "<": np.less,
+#                "==": np.equal,
+#                "!=": np.not_equal,
+#                ">=": np.greater_equal,
+#                "<=": np.less_equal
+#                }
+#         for key, val in ops.items():
+#             self.ops[key] = val
+#
+#         # additional functions
+#         funcs = {"sin": np.sin,
+#                  "cos": np.cos,
+#                  "tan": np.tan,
+#                  "abs": np.abs,
+#                  "max": np.max,
+#                  "min": np.min,
+#                  "argmax": np.argmax,
+#                  "argmin": np.argmin,
+#                  "round": np.round,
+#                  "sum": np.sum,
+#                  "tile": np.tile,
+#                  "reshape": np.reshape,
+#                  "cast": np.array,
+#                  "randn": np.random.randn,
+#                  "ones": np.ones,
+#                  "zeros": np.zeros,
+#                  "new_var": np.array
+#                  }
+#         for key, val in funcs.items():
+#             self.funcs[key] = val
+#
+#         dtypes = {"float16": np.float16,
+#                   "float32": np.float32,
+#                   "float64": np.float64,
+#                   "int16": np.int16,
+#                   "int32": np.int32,
+#                   "int64": np.int64,
+#                   "uint16": np.uint16,
+#                   "uint32": np.uint32,
+#                   "uint64": np.uint64,
+#                   "complex64": np.complex64,
+#                   "complex128": np.complex128,
+#                   "bool": tf.bool
+#                   }
+#         for key, val in dtypes.items():
+#             self.dtypes[key] = val
+
+
+# functions using the expression parser
+#######################################
+
+# # solver classes (update lhs according to rhs)
+# ##############################################
+#
+#
+# class Solver(object):
+#     """Base solver class (currently only implements basic forward euler).
+#
+#     Parameters
+#     ----------
+#     rhs
+#         Tensorflow operation that represents right-hand side of a differential equation.
+#     state_var
+#         Tensorflow variable that should be integrated over time.
+#     dt
+#         Step-size of the integration over time [unit = s].
+#
+#     Attributes
+#     ----------
+#
+#     Methods
+#     -------
+#
+#     References
+#     ----------
+#
+#     Examples
+#     --------
+#
+#     """
+#
+#     def __init__(self,
+#                  rhs: tp.Union[tf.Operation, tf.Tensor, tp.Callable, tuple],
+#                  state_var: tp.Union[tf.Variable, tf.Tensor, np.ndarray, float, int],
+#                  dt: tp.Optional[float] = None
+#                  ) -> None:
+#         """Instantiates solver.
+#         """
+#
+#         # initialize instance attributes
+#         ################################
+#
+#         self.rhs = rhs
+#         self.state_var = state_var
+#         self.dt = dt
+#
+#         # define integration expression
+#         ###############################
+#
+#         # TODO: Implement Butcher tableau and its translation into various solver algorithms
+#         if self.dt is None:
+#             self.integration_expression = "rhs"
+#         else:
+#             self.integration_expression = "dt * rhs"
+#
+#     def solve(self) -> tp.Union[tf.Operation, tf.Tensor]:
+#         """Creates tensorflow method for performing a single differentiation step.
+#         """
+#
+#         raise NotImplementedError('This method needs to be implemented at the child class level '
+#                                   '(any class inheriting the `Solver` class).')
+#
+#
+# class TFSolver(Solver):
+#
+#     def __init__(self,
+#                  rhs: tp.Union[tf.Operation, tf.Tensor],
+#                  state_var: tp.Union[tf.Variable, tf.Tensor],
+#                  dt: tp.Optional[float] = None,
+#                  tf_graph: tp.Optional[tf.Graph] = None
+#                  ) -> None:
+#         """Instantiates solver.
+#         """
+#
+#         # call super init
+#         #################
+#
+#         super().__init__(rhs=rhs, state_var=state_var, dt=dt)
+#
+#         # initialize additional attributes
+#         ##################################
+#
+#         self.tf_graph = tf_graph if tf_graph else tf.get_default_graph()
+#
+#     def solve(self) -> tp.Union[tf.Operation, tf.Tensor]:
+#         """Creates tensorflow method for performing a single differentiation step.
+#         """
+#
+#         with self.tf_graph.as_default():
+#
+#             # go through integration expressions to solve DE
+#             ################################################
+#
+#             # parse the integration expression
+#             expr_args = {'dt': {'var': self.dt, 'dependency': False}, 'rhs': {'var': self.rhs, 'dependency': False}}
+#             parser = TFExpressionParser(self.integration_expression, expr_args, tf_graph=self.tf_graph)
+#             op = parser.parse_expr()
+#
+#             # update the target state variable
+#             if self.dt is not None:
+#                 op = self.state_var + op
+#
+#         return op
+#
+#
+# class NPSolver(Solver):
+#
+#     def solve(self) -> list:
+#
+#         steps = list()
+#
+#         # go through integration expressions to solve DE
+#         ################################################
+#
+#         for expr in self.integration_expressions:
+#
+#             # parse the integration expression
+#             expr_args = {'dt': self.dt, 'rhs': self.rhs}
+#             parser = NPExpressionParser(expr, expr_args)
+#             op = parser.parse_expr()
+#
+#             # update the target state variable
+#             if self.dt is None:
+#                 if callable(op):
+#                     update = lambda: op()
+#                 else:
+#                     update = lambda: op
+#             else:
+#                 if callable(op):
+#                     if callable(self.state_var):
+#                         update = lambda: self.state_var() + op()
+#                     else:
+#                         update = lambda: self.state_var + op()
+#                 else:
+#                     if callable(self.state_var):
+#                         update = lambda: self.state_var() + op
+#                     else:
+#                         update = lambda: self.state_var + op
+#             steps.append(update)
+#
+#         return steps
