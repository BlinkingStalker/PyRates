--- conflicted
+++ resolved
@@ -78,11 +78,7 @@
             inp = 220 + np.random.randn(int(T / dt), n) * 22.
 
             # set up template
-<<<<<<< HEAD
-            template = CircuitTemplate.from_yaml("/home/rgast/PycharmProjects/PyRates/model_templates/jansen_rit/simple_jansenrit.JRC")
-=======
             template = CircuitTemplate.from_yaml("../model_templates/jansen_rit/simple_jansenrit.JRC")
->>>>>>> 9fcdd649
 
             # set up intermediate representation
             circuits = {}
